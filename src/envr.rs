use std::collections::{
    hash_map::{IntoIter, Keys, Values},
    HashMap, HashSet,
};

use crate::{
<<<<<<< HEAD
    name::{Name, Sym, Ty},
    subst::{self, Subst, Substitutable},
    types::{Scheme, Type},
    Hashy,
=======
    name::{Name, Ty},
    subst::{Subst, Substitutable},
    types::{Scheme, Type},
>>>>>>> 671ac89e
};

#[derive(Clone, Debug, Default)]
pub struct Envr {
    pub store: HashMap<Name, Scheme>,
}

/// Typing environment, represents a type scope. Essentially a wrapper for
/// a hashmap, this holds type names as keys, with their type schemes as values.
impl Envr {
    pub fn new() -> Envr {
        Envr {
            store: HashMap::default(),
        }
    }

    pub fn with_capacity(cap: usize) -> Envr {
        Envr {
            store: HashMap::with_capacity(cap),
        }
    }

    pub fn with_entries(entries: Vec<(Name, Scheme)>) -> Envr {
        let mut envr = Self::with_capacity(entries.len());
        for (k, v) in entries {
            envr.insert(k, v);
        }
        envr
    }

    pub fn singleton(name: Name, scheme: Scheme) -> Envr {
        Envr {
            store: HashMap::from([(name, scheme)]),
        }
    }

    /// Returns a type scheme S such that
    ///
    /// ```txt
    /// S = ftv(T) - ftv(E)
    ///   = forall { s in S } . T
    /// ```
    ///
    /// for the environment E
    pub fn generalize(&self, tipo: Type) -> Scheme {
        let poly = tipo.ftv().difference(&self.ftv()).cloned().collect();
<<<<<<< HEAD
        let tipo = tipo.clone();
=======
>>>>>>> 671ac89e
        Scheme { poly, tipo }
    }

    pub fn contains_key(&self, k: &Name) -> bool {
        self.store.contains_key(k)
    }

    pub fn contains_value(&self, v: &Scheme) -> bool {
        self.store.iter().any(|(_, s)| s == v)
    }

    pub fn values(&self) -> Values<'_, Name, Scheme> {
        self.store.values()
    }

    pub fn get(&self, k: &Name) -> Option<&Scheme> {
        self.store.get(k)
    }

    pub fn set(&mut self, k: &Name) -> Option<&mut Scheme> {
        self.store.get_mut(k)
    }

    pub fn insert(&mut self, k: Name, v: Scheme) -> Option<Scheme> {
        self.store.insert(k, v)
    }

    pub fn insert_many(&mut self, entries: &[(Name, Scheme)]) -> &mut Envr {
        for (n, s) in entries {
            self.insert(*n, s.clone());
        }
        self
    }

    pub fn extend<I>(&mut self, iter: I)
    where
        I: IntoIterator<Item = (Name, Scheme)>,
    {
        self.store.extend(iter);
    }

    pub fn clone_append(&mut self, k: Name, v: Scheme) -> Self {
        let mut env = self.clone();
        env.insert(k, v);
        env
    }

    pub fn remove(&mut self, k: &Name) -> Option<(Name, Scheme)> {
        self.store.remove_entry(k)
    }

    pub fn merge(&self, other: &Self) -> Envr {
        let store = self
            .store
            .iter()
            .chain(&other.store)
            .map(|(n, s)| (*n, s.clone()))
            .collect();
        Envr { store }
    }

    pub fn merge_all(&self, envs: &[Envr]) -> Envr {
        envs.iter().fold(self.clone(), |a, c| a.merge(c))
    }

    pub fn keys(&self) -> Keys<'_, Name, Scheme> {
        self.store.keys()
    }

    /// Return the union of two environments, with entries in the left (first;
    /// `self` receiver) environment taking precedence, i.e., `self`.
    pub fn union(&self, other: &Self) -> Envr {
        let keys = self.keys().chain(other.keys());
        let mut env = Envr::new();
        for k in keys {
            if let Some(v) = self.get(k) {
                env.insert(*k, v.clone());
            } else if let Some(v) = other.get(k) {
                env.insert(*k, v.clone());
            };
        }
        env
    }

    /// Returns an environment containing all entries found in both
    /// environments. Precedence is given to the receiver of this
    /// method, i.e., `self`.
    pub fn intersection(&self, other: &Self) -> Envr {
        let mut env = Envr::new();
        let keys = self.keys().chain(other.keys());
        for k in keys {
            if self.contains_key(k) && other.contains_key(k) {
                env.insert(*k, self.get(k).cloned().unwrap());
            }
        }
        env
    }

    /// Given another environment, returns a new environment containing
    /// all entries in the first not contained in the second.
    pub fn difference(&self, other: &Self) -> Envr {
        let mut env = self.clone();
        for k in other.keys() {
            env.remove(k);
        }
        env
    }
}

impl Substitutable for Envr {
    fn ftv(&self) -> HashSet<Ty> {
        self.values().cloned().collect::<Vec<_>>().ftv()
    }

    fn apply(&self, sub: &Subst) -> Self {
        self.store.iter().map(|(n, s)| (*n, s.apply(sub))).into()
    }
}

impl std::ops::Add for Envr {
    type Output = Envr;

    fn add(self, rhs: Self) -> Self::Output {
        self.merge(&rhs)
    }
}

impl std::ops::AddAssign for Envr {
    fn add_assign(&mut self, rhs: Self) {
        for (k, v) in rhs {
            self.insert(k, v);
        }
    }
}

impl<I> From<I> for Envr
where
    I: Iterator<Item = (Name, Scheme)>,
{
    fn from(iter: I) -> Self {
        let mut env = Envr::new();
        for (n, s) in iter {
            env.insert(n, s);
        }
        env
    }
}

impl From<Envr> for Vec<(Name, Scheme)> {
    fn from(envr: Envr) -> Self {
        envr.into_iter().collect()
    }
}

impl IntoIterator for Envr {
    type Item = (Name, Scheme);

    type IntoIter = IntoIter<Name, Scheme>;

    fn into_iter(self) -> Self::IntoIter {
        self.store.into_iter()
    }
}<|MERGE_RESOLUTION|>--- conflicted
+++ resolved
@@ -4,16 +4,9 @@
 };
 
 use crate::{
-<<<<<<< HEAD
-    name::{Name, Sym, Ty},
-    subst::{self, Subst, Substitutable},
-    types::{Scheme, Type},
-    Hashy,
-=======
     name::{Name, Ty},
     subst::{Subst, Substitutable},
     types::{Scheme, Type},
->>>>>>> 671ac89e
 };
 
 #[derive(Clone, Debug, Default)]
@@ -60,10 +53,6 @@
     /// for the environment E
     pub fn generalize(&self, tipo: Type) -> Scheme {
         let poly = tipo.ftv().difference(&self.ftv()).cloned().collect();
-<<<<<<< HEAD
-        let tipo = tipo.clone();
-=======
->>>>>>> 671ac89e
         Scheme { poly, tipo }
     }
 
